# -*- coding: utf-8 -*-
"""
@author:XuMing(xuming624@qq.com)
@description:
modified from https://github.com/imClumsyPanda/langchain-ChatGLM/blob/master/webui.py
"""
import gradio as gr
import os
import shutil
from loguru import logger
from chatpdf import ChatPDF
import hashlib

pwd_path = os.path.abspath(os.path.dirname(__file__))

CONTENT_DIR = os.path.join(pwd_path, "content")
logger.info(f"CONTENT_DIR: {CONTENT_DIR}")
VECTOR_SEARCH_TOP_K = 3
MAX_INPUT_LEN = 2048

embedding_model_dict = {
    "text2vec-large": "GanymedeNil/text2vec-large-chinese",
    "text2vec-base": "shibing624/text2vec-base-chinese",
    "sentence-transformers": "sentence-transformers/paraphrase-multilingual-MiniLM-L12-v2",
    "ernie-tiny": "nghuyong/ernie-3.0-nano-zh",
    "ernie-base": "nghuyong/ernie-3.0-base-zh",

}

# supported LLM models
llm_model_dict = {
    "chatglm-6b": "THUDM/chatglm-6b",
    "chatglm-6b-int4": "THUDM/chatglm-6b-int4",
    "chatglm-6b-int4-qe": "THUDM/chatglm-6b-int4-qe",
    "llama-7b": "decapoda-research/llama-7b-hf",
    "llama-13b": "decapoda-research/llama-13b-hf",
}

llm_model_dict_list = list(llm_model_dict.keys())
embedding_model_dict_list = list(embedding_model_dict.keys())

model = None


def get_file_list():
    if not os.path.exists("content"):
        return []
    return [f for f in os.listdir("content") if
            f.endswith(".txt") or f.endswith(".pdf") or f.endswith(".docx") or f.endswith(".md")]


file_list = get_file_list()


def upload_file(file):
    if not os.path.exists(CONTENT_DIR):
        os.mkdir(CONTENT_DIR)
    filename = os.path.basename(file.name)
    shutil.move(file.name, os.path.join(CONTENT_DIR, filename))
    # file_list首位插入新上传的文件
    file_list.insert(0, filename)
    return gr.Dropdown.update(choices=file_list, value=filename)


<<<<<<< HEAD
def parse_text(text):
    """copy from https://github.com/GaiZhenbiao/ChuanhuChatGPT/"""
    lines = text.split("\n")
    lines = [line for line in lines if line != ""]
    count = 0
    for i, line in enumerate(lines):
        if "```" in line:
            count += 1
            items = line.split('`')
            if count % 2 == 1:
                lines[i] = f'<pre><code class="language-{items[-1]}">'
            else:
                lines[i] = f'<br></code></pre>'
        else:
            if i > 0:
                if count % 2 == 1:
                    line = line.replace("`", "\`")
                    line = line.replace("<", "&lt;")
                    line = line.replace(">", "&gt;")
                    line = line.replace(" ", "&nbsp;")
                    line = line.replace("*", "&ast;")
                    line = line.replace("_", "&lowbar;")
                    line = line.replace("-", "&#45;")
                    line = line.replace(".", "&#46;")
                    line = line.replace("!", "&#33;")
                    line = line.replace("(", "&#40;")
                    line = line.replace(")", "&#41;")
                    line = line.replace("$", "&#36;")
                lines[i] = "<br>" + line
    text = "".join(lines)
    return text


def get_answer(query, index_path, history, topn=VECTOR_SEARCH_TOP_K, max_input_size=1024, only_chat=False):
    if model is None:
        return [None, "模型还未加载"], query
    if index_path and not only_chat:
        if not model.sim_model.corpus_embeddings:
            model.load_index(index_path)
        response, empty_history, reference_results = model.query(query=query, topn=topn, max_input_size=max_input_size)
=======
def get_answer(query, index_path, history, topn=VECTOR_SEARCH_TOP_K):
    if index_path:
        if not model.sim_model.corpus_embeddings:
            model.load_index(index_path)
        response, empty_history, reference_results = model.query(query, topn=topn)
>>>>>>> 0191ec7a
        logger.debug(f"query: {query}, response with content: {response}")
        for i in range(len(reference_results)):
            r = reference_results[i]
            response += f"\n{r.strip()}"
        response = parse_text(response)
        history = history + [[query, response]]
    else:
        # 未加载文件，仅返回生成模型结果
        response, empty_history = model.gen_model.chat(query)
        response = parse_text(response)
        history = history + [[query, response]]
        logger.debug(f"query: {query}, response: {response}")
    return history, ""


def update_status(history, status):
    history = history + [[None, status]]
    logger.info(status)
    return history


def reinit_model(llm_model, embedding_model, history):
    try:
        global model
        if model is not None:
            del model
        model = ChatPDF(
            sim_model_name_or_path=embedding_model_dict.get(
                embedding_model,
                "sentence-transformers/paraphrase-multilingual-MiniLM-L12-v2"
            ),
            gen_model_type=llm_model.split('-')[0],
            gen_model_name_or_path=llm_model_dict.get(llm_model, "THUDM/chatglm-6b-int4"),
            lora_model_name_or_path=None,
        )

        model_status = """模型已成功重新加载，请选择文件后点击"加载文件"按钮"""
    except Exception as e:
        model = None
        logger.error(e)
        model_status = """模型未成功重新加载，请重新选择后点击"加载模型"按钮"""
    return history + [[None, model_status]]


def get_file_hash(fpath):
    return hashlib.md5(open(fpath, 'rb').read()).hexdigest()


def get_vector_store(filepath, history, embedding_model):
    logger.info(filepath, history)
    index_path = None
    file_status = ''
    if model is not None:

        local_file_path = os.path.join(CONTENT_DIR, filepath)

        local_file_hash = get_file_hash(local_file_path)
        index_file_name = f"{filepath}.{embedding_model}.{local_file_hash}.index.json"

        local_index_path = os.path.join(CONTENT_DIR, index_file_name)

        if os.path.exists(local_index_path):
            model.load_index(local_index_path)
            index_path = local_index_path
            file_status = "文件已成功加载，请开始提问"

        elif os.path.exists(local_file_path):
            model.load_pdf_file(local_file_path)
            model.save_index(local_index_path)
            index_path = local_index_path
            if index_path:
                file_status = "文件索引并成功加载，请开始提问"
            else:
                file_status = "文件未成功加载，请重新上传文件"
    else:
        file_status = "模型未完成加载，请先在加载模型后再导入文件"

    return index_path, history + [[None, file_status]]


def reset_chat(chatbot, state):
    return None, None


def change_max_input_size(input_size):
    if model is not None:
        model.max_input_size = input_size
    return


block_css = """.importantButton {
    background: linear-gradient(45deg, #7e0570,#5d1c99, #6e00ff) !important;
    border: none !important;
}
.importantButton:hover {
    background: linear-gradient(45deg, #ff00e0,#8500ff, #6e00ff) !important;
    border: none !important;
}"""

webui_title = """
# 🎉ChatPDF WebUI🎉
Link in: [https://github.com/shibing624/ChatPDF](https://github.com/shibing624/ChatPDF)  PS: 2核CPU 16G内存机器，约2min一条😭
"""

init_message = """欢迎使用 ChatPDF Web UI，可以直接提问或上传文件后提问 """

with gr.Blocks(css=block_css) as demo:
    index_path, file_status, model_status = gr.State(""), gr.State(""), gr.State("")
    gr.Markdown(webui_title)
    with gr.Row():
        with gr.Column(scale=2):
            chatbot = gr.Chatbot([[None, init_message], [None, None]],
                                 elem_id="chat-box",
                                 show_label=False).style(height=700)
            query = gr.Textbox(show_label=False,
                               placeholder="请输入提问内容，按回车进行提交",
                               ).style(container=False)
            clear_btn = gr.Button('🔄Clear!', elem_id='clear').style(full_width=True)
        with gr.Column(scale=1):
            llm_model = gr.Radio(llm_model_dict_list,
                                 label="LLM 模型",
                                 value=list(llm_model_dict.keys())[0],
                                 interactive=True)
            embedding_model = gr.Radio(embedding_model_dict_list,
                                       label="Embedding 模型",
                                       value=embedding_model_dict_list[0],
                                       interactive=True)
<<<<<<< HEAD

=======
            topn = gr.Slider(1, 100, 6, step=1, label="Top search 最大搜索数量")
>>>>>>> 0191ec7a
            load_model_button = gr.Button("重新加载模型")

            with gr.Row():
                only_chat = gr.Checkbox(False, label="不加载文本(纯聊天)")

            with gr.Row():
                topn = gr.Slider(1, 100, 20, step=1, label="最大搜索数量")
                max_input_size = gr.Slider(512, 4096, MAX_INPUT_LEN, step=10, label="摘要最大长度")
            with gr.Tab("select"):
                selectFile = gr.Dropdown(
                    file_list,
                    label="content file",
                    interactive=True,
                    value=file_list[0] if len(file_list) > 0 else None
                )
            with gr.Tab("upload"):
                file = gr.File(
                    label="content file",
                    file_types=['.txt', '.md', '.docx', '.pdf']
                )
            load_file_button = gr.Button("加载文件")
    max_input_size.change(
        change_max_input_size,
        inputs=max_input_size
    )
    load_model_button.click(
        reinit_model,
        show_progress=True,
        inputs=[llm_model, embedding_model, chatbot],
        outputs=chatbot
    )
    # 将上传的文件保存到content文件夹下,并更新下拉框
    file.upload(upload_file, inputs=file, outputs=selectFile)
    load_file_button.click(
        get_vector_store,
        show_progress=True,
        inputs=[selectFile, chatbot, embedding_model],
        outputs=[index_path, chatbot],
    )
    query.submit(
        get_answer,
        [query, index_path, chatbot, topn, max_input_size, only_chat],
        [chatbot, query],
    )
    clear_btn.click(reset_chat, [chatbot, query], [chatbot, query])

demo.queue(concurrency_count=3).launch(
    server_name='0.0.0.0', share=False, inbrowser=False
)<|MERGE_RESOLUTION|>--- conflicted
+++ resolved
@@ -62,7 +62,7 @@
     return gr.Dropdown.update(choices=file_list, value=filename)
 
 
-<<<<<<< HEAD
+
 def parse_text(text):
     """copy from https://github.com/GaiZhenbiao/ChuanhuChatGPT/"""
     lines = text.split("\n")
@@ -103,13 +103,7 @@
         if not model.sim_model.corpus_embeddings:
             model.load_index(index_path)
         response, empty_history, reference_results = model.query(query=query, topn=topn, max_input_size=max_input_size)
-=======
-def get_answer(query, index_path, history, topn=VECTOR_SEARCH_TOP_K):
-    if index_path:
-        if not model.sim_model.corpus_embeddings:
-            model.load_index(index_path)
-        response, empty_history, reference_results = model.query(query, topn=topn)
->>>>>>> 0191ec7a
+
         logger.debug(f"query: {query}, response with content: {response}")
         for i in range(len(reference_results)):
             r = reference_results[i]
@@ -237,11 +231,7 @@
                                        label="Embedding 模型",
                                        value=embedding_model_dict_list[0],
                                        interactive=True)
-<<<<<<< HEAD
-
-=======
-            topn = gr.Slider(1, 100, 6, step=1, label="Top search 最大搜索数量")
->>>>>>> 0191ec7a
+
             load_model_button = gr.Button("重新加载模型")
 
             with gr.Row():
